# Calkulate: seawater total alkalinity from titration data
# Copyright (C) 2019  Matthew Paul Humphreys  (GNU GPLv3)
<<<<<<< HEAD
"""Import and export data."""
=======

"""Import data to use with Calkulate and export results."""

>>>>>>> 99810a1e
from numpy import arange, array, full_like, genfromtxt
from .constants import tZero

def vindta(datFile, delimiter='\t', skip_header=2):
    """Import a single VINDTA-style .dat file titration dataset."""
    tData = genfromtxt(datFile, delimiter=delimiter, skip_header=skip_header)
    volAcid = tData[:, 0] # ml
    emf = tData[:, 1] # mV
    tempK = tData[:, 2] + tZero # K
    return volAcid, emf, tempK

def writeDat(datFile, volAcid, emf, tempK, line0='', line1=''):
    """Write a titration dataset to a VINDTA-style .dat file."""
    with open(datFile, 'w') as f:
        f.write('{}\n{}\n'.format(line0, line1))
        for i in range(len(volAcid)):
            f.write('{:.3f} {:.3f} {:.3f}\n'.format(
                volAcid[i], emf[i], tempK[i]-tZero))

def Dickson1981(withPhosphate=True):
    """Import simulated titrations from D81."""
    massAcid = arange(0, 2.51, 0.05)*1e-3 # acid mass in kg
    tempK = full_like(massAcid, 298.15) # K
    concAcid = 0.3 # mol/kg-soln
    massSample = 0.2 # kg
    pSal = 35.0 # practical salinity
    # Set concentrations, all in mol/kg-sw
    alk = 0.00245 # Alkalinity
    concTotals = {}
    concTotals['B'] = 0.00042 # Borate
    concTotals['C'] = 0.00220 # Carbon
    concTotals['S'] = 0.02824 # Sulfate
    concTotals['F'] = 0.00007 # Fluoride
    concTotals['Si'] = 0 # Silicate
    # Set dissociation constants, all on Free pH scale
    eqConstants = {}
    eqConstants['w'] = full_like(massAcid, 4.32e-14)
    eqConstants['C1'] = full_like(massAcid, 1.00e-06)
    kC1kC2 = full_like(massAcid, 8.20e-16)
    eqConstants['C2'] = kC1kC2/eqConstants['C1']
    eqConstants['B'] = full_like(massAcid, 1.78e-09)
    eqConstants['S'] = 1/full_like(massAcid, 1.23e+01)
    eqConstants['F'] = 1/full_like(massAcid, 4.08e+02)
    eqConstants['P1'] = full_like(massAcid, 1/56.8)
    eqConstants['P2'] = full_like(massAcid, 8e-7)
    eqConstants['P3'] = full_like(massAcid, 1.32e-15)/eqConstants['P2']
    eqConstants['Si'] = full_like(massAcid, 1)
    if withPhosphate:
        concTotals['P'] = 0.00001 # Phosphate
        pH = array([
            8.046129, 7.902742, 7.724342, 7.509157, 7.284827, 7.089577,
            6.931664, 6.802646, 6.693843, 6.588221, 6.514787, 6.437841,
            6.366846, 6.299338, 6.235339, 6.173652, 6.113581, 6.054522,
            5.995928, 5.937273, 5.878028, 5.817630, 5.755453, 5.690759,
            5.622646, 5.549957, 5.471112, 5.383919, 5.285082, 5.169392,
            5.028069, 4.845783, 4.600713, 4.304478, 4.046487, 3.860077,
            3.723045, 3.616672, 3.530308, 3.457817, 3.395443, 3.340748,
            3.292070, 3.248228, 3.208353, 3.171793, 3.138041, 3.106699,
            3.077446, 3.050022, 3.024213,
        ]) # Free scale pH
    else:
        concTotals['P'] = 0 # Phosphate
        pH = array([
            8.065650, 7.925895, 7.752062, 7.539922, 7.312923, 7.111723,
            6.948715, 6.816116, 6.704825, 6.608421, 6.522665, 6.444704,
            6.372551, 6.304758, 6.240231, 6.178101, 6.117655, 6.058275,
            5.999403, 5.940504, 5.881044, 5.820455, 5.758107, 5.693259,
            5.625006, 5.552183, 5.473224, 5.385920, 5.286975, 5.171175,
            5.029724, 4.847252, 4.601818, 4.304988, 4.046597, 3.860034,
            3.722943, 3.616542, 3.530163, 3.457664, 3.395285, 3.340587,
            3.291906, 3.248062, 3.208187, 3.171626, 3.137874, 3.106531,
            3.077278, 3.049854, 3.024045,
        ]) # Free scale pH
    return (massAcid, pH, tempK, massSample, concAcid, pSal, alk, concTotals,
        eqConstants)<|MERGE_RESOLUTION|>--- conflicted
+++ resolved
@@ -1,12 +1,6 @@
 # Calkulate: seawater total alkalinity from titration data
 # Copyright (C) 2019  Matthew Paul Humphreys  (GNU GPLv3)
-<<<<<<< HEAD
-"""Import and export data."""
-=======
-
 """Import data to use with Calkulate and export results."""
-
->>>>>>> 99810a1e
 from numpy import arange, array, full_like, genfromtxt
 from .constants import tZero
 
